os:
  - linux
language: node_js
node_js:
  - "0.12"
<<<<<<< HEAD
  - "4.1"
=======
  - "4"
  - "5"
>>>>>>> 9695c875

script:
  - npm test

after_success:
  - npm install coveralls
  - npm run coverage && cat ./coverage/lcov.info | ./node_modules/coveralls/bin/coveralls.js && rm -rf ./coverage<|MERGE_RESOLUTION|>--- conflicted
+++ resolved
@@ -3,12 +3,8 @@
 language: node_js
 node_js:
   - "0.12"
-<<<<<<< HEAD
-  - "4.1"
-=======
   - "4"
   - "5"
->>>>>>> 9695c875
 
 script:
   - npm test
